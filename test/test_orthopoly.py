--- conflicted
+++ resolved
@@ -184,12 +184,6 @@
         poly = OrthogonalPolynomial(order, betas, gammas)
         for i in range(order + 1):
             outputs = poly(self.inputs, i, dict())
-<<<<<<< HEAD
-            # plt.plot(self.inputs, outputs)
-            # plt.plot(self.inputs, self.prob_polynomials[i](self.inputs))
-            # plt.show()
-=======
->>>>>>> 5bac6eef
             self.assertTrue(
                 (
                     torch.abs(outputs - self.prob_polynomials[i](self.inputs))
