# basis_functions.py
import math
from ortho.orthopoly import OrthogonalPolynomial

# import matplotlib
# matplotlib.use("Qt5Agg")
import matplotlib.pyplot as plt
import torch

# from framework import special, utils
from ortho.polynomials import chebyshev_first, chebyshev_second
from typing import Callable

from ortho.special import hermite_function

"""
This contains implementations of basis functions useful for constructing
kernels according to the Mercer representation theorem.

The basis functions are expected to have signature (x, i, params),
where:

x : input value
i : the degree of the given function (in most cases, the degree of the
polynomial that corresponds to that function)

params:  a dictionary of parameters that contains the appropriate titles etc.
for that set of polynomials.

Default versions or generator functions
can be created here to allow for ease of use. (i.e. available here and not
necessary to hand-tune every time

Return value must be a torch.Tensor of dimension [n] only;
not [n, 1] as is the inputs vector - this reflects explicitly that the output
would be 1-d (2-d inputs would be of shape [n,2]). The result of this is that
multi-dimensional problems require the construction of the tensor product 
formulation of an orthonormal basis.
"""


class Basis:
    def __init__(
        self,
        basis_function: Callable,
        dimension: int,
        order: int,
        params: dict = None,
    ):
        self.dimension = dimension
        self.order = order
        self.basis_function = basis_function
        self.params = params
        """
        :param basis function: the basis function to use in this
                               Basis class - i.e., smooth_exponential_basis.

                Expected to have signature:
                                basis_function(x: torch.Tensor,
                                               deg: int,
                                               params: dict)


        """
        return

    def get_dimension(self):
        """
        Getter method for the dimension of the model.
        """
        return self.dimension

    def __call__(self, x):
        """
        Returns the whole basis evaluated at an input.

        The return shape:

        """
        # check input shape
        if len(x.shape) == 1:
            x = x.unsqueeze(1)
        if x.shape[1] != self.dimension:
            raise ValueError(
                "The dimension of x should be {dim} for this,\
                              because that is the dim of the\
                              basis.".format(
                    dim=self.dimension
                )
            )

        # can I tensorise the hstack? In basis function?
        result = torch.hstack(
            [
                self.basis_function(x, deg, self.params)
                for deg in range(self.order)
            ]
        )

        return result

    def get_params(self):
        return self.params


class OrthonormalBasis(Basis):
    def __init__(
        self,
        basis_function: OrthogonalPolynomial,
        weight_function: Callable,
        dimension: int,
        order: int,
        params: dict = None,
    ):
        assert isinstance(
            basis_function, OrthogonalPolynomial
        ), "the basis function should be of type OrthogonalPolynomial"
        super().__init__(basis_function, dimension, order, params)
        self.weight_function = weight_function

    def __call__(self, x):
        """
        Returns the whole basis evaluated at an input. The difference for an
        orthonormal basis is that the weight function and normalising constant
        can be applied "outside" the tensor of orthogonal polynomials,
        so it is feasible to do this separately and therefore faster.
        """
        # epsilon = 1e-10
        ortho_poly_basis = super().__call__(x)
<<<<<<< HEAD
        result = torch.sqrt(
            self.weight_function(x)
        )  # there is a problem in here...
        # result = self.weight_function(x)
        # print(result)
        # result += epsilon
=======
        result = torch.sqrt(self.weight_function(x))
>>>>>>> 5bac6eef
        # result = torch.ones(x.shape)
        return torch.einsum("ij,i -> ij", ortho_poly_basis, result)

    def set_gammas(self, gammas):
        """
        Updates the gammas on the basis function and the
        weight function.
        """
        self.basis_function.set_gammas(gammas)
        self.weight_function.set_gammas(gammas)


def smooth_exponential_basis(x: torch.Tensor, deg: int, params: dict):
    print("THIS SHOULD NOT BE BEING USED ANYWHERE")
    # breakpoint()
    """
    The smooth exponential basis functions as constructed in Fasshauer (2012),
    "second" paramaterisation. It is orthogonal w.r.t the measure ρ(x)
    described there.

    The Hermite function here is that constructed with the Physicist's Hermite
    Polynomial as opposed to the Probabilist's.


    : param x: the input points to evaluate the function at. Should be of
               dimensions [n,d]
    : param deg: degree of polynomial used in construction of func
    : param params: dict of parameters. keys set on case-by-case basis
    """
    # breakpoint()
    if deg > 42:
        print(
            r"Warning: the degree of the hermite polynomial is relatively"
            + "high - this may cause problems with the hermvals function."
            + "Try lowering the order, or use a different basis function."
        )

    epsilon = torch.diag(params["ard_parameter"])  # ε  - of dimension d
    alpha = torch.diag(params["precision_parameter"])  # precision parameter
    # of the measure w.r.t the hermite functions are orthogonal

    sigma = torch.sqrt(params["variance_parameter"])

    # β = (1 + (2ε/α)^2)^(1/4)
    beta = torch.pow((1 + torch.pow((2 * epsilon / alpha), 2)), 0.25)

    log_gamma = 0.5 * (
        torch.log(beta)
        - (deg) * torch.log(torch.tensor(2, dtype=torch.float))
        - torch.lgamma(torch.tensor(deg + 1, dtype=torch.float))
    )

    delta_2 = (torch.pow(alpha, 2) / 2) * (torch.pow(beta, 2) - 1)

    multiplicative_term = torch.exp(
        log_gamma - (delta_2 * torch.pow(x, torch.tensor(2)))
    )

    # calculate the Hermite polynomial term
    # remember, deg = n-1
    hermite_term = hermite_function(alpha * beta * x, deg)

    # for numerical reasons, we can save the log of the absolute to get the
    #  right value,
    # then exponentiate and multiply by a mask of negative values to get the
    # right value.

    abs_hermite_term = torch.log(torch.abs(hermite_term))
    # breakpoint()
    mask = torch.where(
        hermite_term < 0,
        -torch.ones(hermite_term.shape),
        torch.ones(hermite_term.shape),
    )
    phi_d = mask * torch.exp(abs_hermite_term) * multiplicative_term
    phi = sigma * phi_d
    # if deg == 56 or deg == 57:
    #     breakpoint()
    return phi


def smooth_exponential_eigenvalues(deg: int, params: dict):
    print("THIS SHOULD NOT BE BEING USED ANYWHERE")
    # breakpoint()
    """
    Returns the vector of eigenvalues, up to length deg, using the parameters
    provided in params. This comes from Fasshauer2012 - where it is explained
    that the smooth exponential basis is orthogonal w.r.t a given measure
    (with precision alpha, etc.)

    :param deg: the degree up to which the eigenvalues should be computed.
    :param params: a dictionary of parameters whose keys included
    """

    eigenvalues = torch.zeros(deg)

    for i in range(1, deg + 1):
        epsilon = torch.diag(params["ard_parameter"])  # ε  - of dimension d
        alpha = torch.diag(params["precision_parameter"])  # precision
        # of the measure w.r.t the hermite functions are orthogonal

        beta = torch.pow((1 + torch.pow((2 * epsilon / alpha), 2)), 0.25)

        delta_2 = 0.5 * torch.pow(alpha, 2) * (torch.pow(beta, 2) - 1)

        denominator = torch.pow(alpha, 2) + delta_2 + torch.pow(epsilon, 2)

        left_term = alpha / torch.sqrt(denominator)
        right_term = torch.pow((torch.pow(epsilon, 2) / denominator), i - 1)

        lamda_d = left_term * right_term
        eigenvalue = torch.prod(lamda_d, dim=1)
        eigenvalues[i - 1] = eigenvalue
    # breakpoint()
    breakpoint()
    return eigenvalues


def smooth_exponential_basis_fasshauer(
    x: torch.Tensor, deg: int, params: dict
):
    """
    The smooth exponential basis functions as constructed in Fasshauer (2012),
    "first" paramaterisation:
        a, b, c.

    The Hermite function here is that constructed with the Physicist's Hermite
    Polynomial as opposed to the Probabilist's.

    : param x: the input points to evaluate the function at. Should be of
               dimensions [n,d]
    : param deg: degree of polynomial used in construction of func
    : param params: dict of parameters.
                    Required keys:
                        - precision_parameter
                        - ard_parameter
    """
    # breakpoint()
    if deg > 42:
        print(
            r"Warning: the degree of the hermite polynomial is relatively"
            + "high - this may cause problems with the hermvals function."
            + "Try lowering the order, or use a different basis function."
        )

    a = torch.diag(params["precision_parameter"])  # precision parameter
    b = torch.diag(params["ard_parameter"])  # ε  - of dimension d
    # of the measure w.r.t the hermite functions are orthogonal
    c = torch.sqrt(a ** 2 + 2 * a * b)
    # sigma = torch.sqrt(params["variance_parameter"])
    if (c != c).any():
        print("c in fasshauer is NaN!")
        breakpoint()

    # β = (1 + (2ε/α)^2)^(1/4)
    log_const_term = -0.5 * (
        deg * torch.log(torch.tensor(2))
        + torch.lgamma(torch.tensor(deg) + 1)
        + 0.5 * (torch.log(a) - torch.log(c))
    )

    # calculate the Hermite polynomial term
    hermite_term = hermite_function(
        torch.sqrt(2 * c) * x,
        deg,
    )

    phi_d = (
        torch.exp(log_const_term - ((c - a) * torch.pow(x, torch.tensor(2))))
        * hermite_term
    )
    return phi_d


def smooth_exponential_eigenvalues_fasshauer(deg: int, params: dict):
    """
    Returns the vector of eigenvalues, up to length deg, using the parameters
    provided in params.
    :param deg: the degree up to which the eigenvalues should be computed.
    :param params: a dictionary of parameters whose keys included
    """
    b = torch.diag(params["ard_parameter"])  # ε  - of dimension d
    a = torch.diag(params["precision_parameter"])  # precision
    c = torch.sqrt(a ** 2 + 2 * a * b)
    left_term = torch.sqrt(2 * a / (a + b + c))
    right_term = b / (a + b + c)

    # construct the vector
    exponents = torch.linspace(0, deg - 1, deg)
    eigenvalues = left_term * torch.pow(right_term, exponents)
    # breakpoint()
    # breakpoint()
    return eigenvalues.squeeze()


def get_linear_coefficients_fasshauer(
    intercept: torch.Tensor, slope: torch.Tensor, params: dict
):
    """
    Returns the coefficients that represent a function that has the
    same slope and intercept at 0 for the fasshauer parameterised smooth
    exponential basis
    ( i.e. smooth_exponential_basis_fasshauer().

    :   param intercept: the intercept of the linear function we want to
                         approximate
    :   param slope:     the slope of the linear function we want to
                         approximate
    """
    b = torch.diag(params["ard_parameter"])  # ε  - of dimension d
    a = torch.diag(params["precision_parameter"])  # precision
    c = torch.sqrt(a ** 2 + 2 * a * b)

    basis_intercept = intercept * torch.pow(a / c, 0.25)
    basis_slope = 0.5 * slope * torch.pow(a, 0.25) / torch.pow(c, 0.75)
    return (basis_intercept, basis_slope)


def standard_chebyshev_basis(x: torch.Tensor, deg: int, params: dict):
    """
    Returns a standard Chebyshev basis function, using Chebyshev
    polynomials of the first kind, evaluated at x, that does
    not impose the zero-endpoint condition of Babolian

    :  param x:      input tensor to evaluate the function at
    :  param deg:    the degree of the basis function
    :  param params: dictionary of kernel arguments. Should
                     contain keys 'upper_bound' and 'lower_bound':
                     tensors representing the upper and lower bound
                     over which the function is to be a basis respectively.
    """

    # check that x is of the right dimension:
    # assert len(x.shape) == 2,\
    #    "inputs to basis function should have 2 dimensions."

    if "lower_bound" not in params:
        lower_boundary = torch.tensor(-1, dtype=float)
    else:
        lower_boundary = params["lower_bound"]

    if "upper_bound" not in params:
        upper_boundary = torch.tensor(1, dtype=float)
    else:
        upper_boundary = params["upper_bound"]

    if "chebyshev" not in params:
        # default result: chebyshev polynomials/basis of the second kind
        chebyshev = "second"
    else:
        chebyshev = params["chebyshev"]

    assert chebyshev in {
        "first",
        "second",
    }, 'chebyshev should be either "first" or "second"'

    # Transform to [-1,1] for processing
    z = (2 * x - (upper_boundary + lower_boundary)) / (
        upper_boundary - lower_boundary
    )

    if chebyshev == "first":
        chebyshev_term = chebyshev_first(z, deg)
        # exponent of weight function (1-z**2)
        weight_power = torch.tensor(-0.25)

        # define the normalising constant
        if deg == 0:
            normalising_constant = math.sqrt(2 / math.pi)
        else:
            normalising_constant = 2 / math.sqrt(math.pi)

    elif chebyshev == "second":
        chebyshev_term = chebyshev_second(z, deg)

        # exponent of weight function (1-z**2)
        weight_power = torch.tensor(0.25)

        # define the normalising constant
        normalising_constant = 2 / math.sqrt(
            (upper_boundary - lower_boundary) * (math.pi)
        )

    # define weight function
    weight_term = torch.pow(1 - z ** 2, weight_power)
    if (chebyshev_term != chebyshev_term).any():
        raise ValueError(
            "Chebyshev returning NaNs. Ensure"
            + "it is being evaluated within boundaries."
        )

    return weight_term * chebyshev_term * normalising_constant


def standard_haar_basis(x: torch.Tensor, deg: int, params: dict):
    """
    Returns a standard Chebyshev basis, using Chebyshev
    polynomials of the first kind, that does not impose
    the zero-endpoint condition of Babolian

    :  param x:      input tensor to evaluate the function at
    :  param deg:    the degree of the basis function
    :  param params: dictionary of kernel arguments. Should
                     contain keys 'upper_bound' and 'lower_bound':
                     tensors representing the upper and lower bound
                     over which the function is to be a basis respectively.
    """
    pass


if __name__ == "__main__":
    pass<|MERGE_RESOLUTION|>--- conflicted
+++ resolved
@@ -127,16 +127,7 @@
         """
         # epsilon = 1e-10
         ortho_poly_basis = super().__call__(x)
-<<<<<<< HEAD
-        result = torch.sqrt(
-            self.weight_function(x)
-        )  # there is a problem in here...
-        # result = self.weight_function(x)
-        # print(result)
-        # result += epsilon
-=======
         result = torch.sqrt(self.weight_function(x))
->>>>>>> 5bac6eef
         # result = torch.ones(x.shape)
         return torch.einsum("ij,i -> ij", ortho_poly_basis, result)
 
